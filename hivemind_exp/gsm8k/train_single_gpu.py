--- conflicted
+++ resolved
@@ -1,49 +1,14 @@
 
 import logging
-<<<<<<< HEAD
-import hivemind
-import time
-=======
->>>>>>> 3ce632ac
 
 from trl import GRPOConfig, ModelConfig, TrlParser
 
-<<<<<<< HEAD
-from hivemind_exp.gsm8k.generate_prompts import *
-from hivemind_exp.gsm8k.stage_merger import *
-from hivemind_exp.trainer.hivemind_grpo_trainer import HivemindGRPOTrainer
-from hivemind_exp.utils import HivemindNode
-from hivemind_exp.gsm8k.stage_utils import gsm8k_stage_data
-
-from hivemind_exp.chain_utils import register_peer_via_api
-
-########################
-# Custom dataclasses
-########################
-@dataclass
-class ScriptArguments:
-    # Hivemind arguments
-    initial_peer: str | None = None
-    public_maddr: str | None = None
-    host_maddr: str | None = None
-    identity_path: str | None = None
-    max_rounds: int = 100
-
-    # Model arguments
-    dataset_id_or_path: str = "openai/gsm8k"
-    dataset_splits: str = "train"
-    tokenizer_name_or_path: str | None = None
-    number_of_data_samples: int = 50000
-    public_maddr: str | None = None
-
-=======
 from hivemind_exp.gsm8k.generate_prompts import get_stage1_samples
 from hivemind_exp.runner.gensyn.testnet_grpo_runner import (
     TestnetGRPOArguments,
     TestnetGRPORunner,
 )
 from hivemind_exp.runner.grpo_runner import GRPOArguments, GRPORunner
->>>>>>> 3ce632ac
 
 ########################
 # Setup logging
@@ -57,132 +22,6 @@
 logger.setLevel(logging.INFO)
 logger.addHandler(handler)
 
-
-<<<<<<< HEAD
-def get_model(args: GRPOConfig, model_name: str):
-    model_init_kwargs = args.model_init_kwargs or {}
-    # Disable caching if gradient checkpointing is enabled (not supported)
-    model_init_kwargs["use_cache"] = (
-        False if args.gradient_checkpointing else model_init_kwargs.get("use_cache")
-    )
-    return AutoModelForCausalLM.from_pretrained(model_name, **model_init_kwargs)
-
-
-def get_tokenizer_name(model_args: ModelConfig, script_args: ScriptArguments):
-    if script_args.tokenizer_name_or_path:
-        return script_args.tokenizer_name_or_path
-    if model_args.model_name_or_path:
-        return model_args.model_name_or_path
-    raise ValueError("unable to resolve tokenizer name")
-
-
-def grpo_function(
-    model_args: ModelConfig,
-    script_args: ScriptArguments,
-    training_args: GRPOConfig,
-):
-    #########################
-    # Log parameters
-    #########################
-    logger.info(f"Model parameters {model_args}")
-    logger.info(f"Training/evaluation parameters {training_args}")
-
-    batch_size = 2
-    training_args.per_device_train_batch_size = batch_size
-    training_args.num_generations = batch_size
-
-    ################
-    # Load tokenizer
-    ################
-    tokenizer = AutoTokenizer.from_pretrained(
-        get_tokenizer_name(model_args, script_args),
-        revision=model_args.model_revision,
-        trust_remote_code=model_args.trust_remote_code,
-    )
-    if tokenizer.pad_token is None:
-        tokenizer.pad_token = tokenizer.eos_token
-
-    #########################
-    # Create DHT via Hivemind
-    #########################
-    dht_kwargs = {}
-    initial_peer = script_args.initial_peer
-    if initial_peer:
-        dht_kwargs["initial_peers"] = [initial_peer]
-
-    if public_maddr := script_args.public_maddr:
-        dht_kwargs["announce_maddrs"] = [public_maddr]
-
-    if host_maddr := script_args.host_maddr:
-        dht_kwargs["host_maddrs"] = [host_maddr]
-
-    if identity_path := script_args.identity_path:
-        dht_kwargs["identity_path"] = identity_path
-
-    dht = hivemind.DHT(start=True, **dht_kwargs)
-    
-    
-    logger.info(f"PEERID: {dht.peer_id}")
-
-    while os.path.exists(f"modal-login/temp-data/userData.json") == False:
-        print("Waiting for userData.json to be created...")
-        time.sleep(5)
-
-    result = None
-    while result is None:
-        #result = register_peer_via_api(str('harrytester'))
-        result = register_peer_via_api(str(dht.peer_id))
-        time.sleep(10)
-        print(result)
-
-    if initial_peer:
-        print(f"Joining swarm with initial_peer = {initial_peer}")
-    else:
-        print("Starting swarm at", dht.get_visible_maddrs()[0])
-
-    #####################################
-    # Load datasets, prepare, and format
-    #####################################
-    train_dataset, test_dataset = get_stage1_samples()
-
-    #########################
-    # Instantiate DPO trainer
-    #########################
-
-    assert model_args.model_name_or_path
-    model = get_model(training_args, model_args.model_name_or_path)
-
-    if initial_peer:
-        node = HivemindNode(model_args.model_name_or_path)
-    else:
-        node = HivemindNode.coordinator(model_args.model_name_or_path)
-
-    stage_data = gsm8k_stage_data(dht, node, train_dataset, test_dataset)
-    stage_data.max_rounds = script_args.max_rounds
-    trainer = HivemindGRPOTrainer(
-        dht=dht,
-        node=node,
-        model=model,
-        tokenizer=tokenizer,
-        config=training_args,
-        stage_data=stage_data,
-    )
-
-    ###############
-    # Training loop
-    ###############
-
-    # Train the model
-    logger.info(
-        f"*** Starting training {datetime.now().strftime('%Y-%m-%d %H:%M:%S')} for {training_args.num_train_epochs} epochs***"
-    )
-    trainer.train()
-
-    logger.info("*** Training complete! ***")
-
-
-=======
->>>>>>> 3ce632ac
 def main():
     parser = TrlParser((ModelConfig, GRPOArguments, TestnetGRPOArguments, GRPOConfig)) # type: ignore
     model_args, grpo_args, testnet_args, training_args = parser.parse_args_and_config()
